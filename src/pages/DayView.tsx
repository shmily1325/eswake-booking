--- conflicted
+++ resolved
@@ -117,13 +117,8 @@
         .from('bookings')
         .select(`
           *,
-<<<<<<< HEAD
-          boats:boats!bookings_boat_id_fkey(*),
+          boats(*),
           booking_members(member_id, members(id, name, nickname))
-=======
-          boats:boat_id(id, name, color),
-          booking_members(member_id, members:member_id(id, name, nickname))
->>>>>>> 1fabf8a5
         `)
         .gte('start_at', `${dateParam}T00:00:00`)
         .lt('start_at', `${dateParam}T23:59:59`)
